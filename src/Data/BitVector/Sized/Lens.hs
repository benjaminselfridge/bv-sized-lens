--- conflicted
+++ resolved
@@ -264,20 +264,13 @@
 bvView = knownRepr
 
 -- | Get a lens from a 'BVView'.
-<<<<<<< HEAD
-bvViewL :: BVView w ixs -> Lens' (BV w) (BV (Length ixs))
+bvViewL :: forall w ixs . KnownNat w => BVView w ixs -> Lens' (BV w) (BV (Length ixs))
 bvViewL (BVView l) = go l
   where go :: List (BVIx w) ixs' -> Lens' (BV w) (BV (Length ixs'))
         go = \case
           Nil -> lens (const (BV.zero knownNat)) const
-          BVIx w i :< rst ->
-            catLens knownNat (listLength rst) (bit w i) (go rst)
-=======
-bvViewL :: KnownNat w => BVView w ixs -> Lens' (BV w) (BV (Length ixs))
-bvViewL Nil = lens (const (BV.zero knownNat)) const
-bvViewL (BVIx i :- rst) =
-  catLens knownNat (bvViewLength rst) (bit knownNat i) (bvViewL rst)
->>>>>>> 38f01df2
+          BVIx i :< rst ->
+            catLens knownNat (listLength rst) (bit (knownNat @w) i) (go rst)
 
 -- | Computes the intersection of two lists. The lists are assumed to already
 -- have no duplicates. If the first argument does have duplicates that survive
@@ -341,24 +334,12 @@
   Lengths (ks ': kss) = Length ks ': Lengths kss
 
 -- | Get a lens from a 'BVViews'.
-<<<<<<< HEAD
-bvViewsL :: BVViews w ixss -> Lens' (BV w) (List BV (Lengths ixss))
+bvViewsL :: forall w ixss . KnownNat w
+         => BVViews w ixss -> Lens' (BV w) (List BV (Lengths ixss))
 bvViewsL (BVViews l) = lens (g l) (s l)
   where g :: List (BVView w) ixss' -> BV w -> List BV (Lengths ixss')
         g Nil _ = Nil
         g (v :< vs) bv = bv ^. bvViewL v :< g vs bv
         s :: List (BVView w) ixss' -> BV w -> List BV (Lengths ixss') -> BV w
         s Nil bv Nil = bv
-        s (v :< vs) bv (bv' :< bvs') = s vs bv bvs' & bvViewL v .~ bv'
-=======
-bvViewsL :: forall w ixss . KnownNat w
-         => BVViews w ixss -> Lens' (BV w) (List BV (Lengths ixss))
-bvViewsL vs = lens (g vs) (s vs)
-  where g :: BVViews w ixss' -> BV w -> List BV (Lengths ixss')
-        g Nils _ = PL.Nil
-        g (v :+ vs') bv = bv ^. bvViewL v PL.:< g vs' bv
-        s :: BVViews w ixss' -> BV w -> List BV (Lengths ixss') -> BV w
-        s Nils bv _ = bv
-        s (v :+ vs') bv (bv' PL.:< bvs') =
-          bv & bvViewsL vs' .~ bvs' & bvViewL v .~ bv'
->>>>>>> 38f01df2
+        s (v :< vs) bv (bv' :< bvs') = s vs bv bvs' & bvViewL v .~ bv'